node_modules
build
npm-debug.log
.env
.DS_Store
<<<<<<< HEAD
*test.md
test-docs/
=======
*test.md
>>>>>>> 821627bb
<|MERGE_RESOLUTION|>--- conflicted
+++ resolved
@@ -3,9 +3,5 @@
 npm-debug.log
 .env
 .DS_Store
-<<<<<<< HEAD
 *test.md
-test-docs/
-=======
-*test.md
->>>>>>> 821627bb
+test-docs/